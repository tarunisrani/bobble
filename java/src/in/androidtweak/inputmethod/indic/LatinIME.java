--- conflicted
+++ resolved
@@ -110,15 +110,12 @@
 import java.io.PrintWriter;
 import java.util.ArrayList;
 import java.util.Locale;
-<<<<<<< HEAD
 import java.util.TreeSet;
-=======
 import java.io.IOException;
 
 import javax.xml.parsers.ParserConfigurationException;
 import org.wikimedia.morelangs.InputMethod;
 import org.xml.sax.SAXException;
->>>>>>> 9d700edb
 
 /**
  * Input method implementation for Qwerty'ish keyboard.
@@ -210,17 +207,12 @@
     private boolean mExpectingUpdateSelection;
     private int mDeleteCount;
     private long mLastKeyTime;
-<<<<<<< HEAD
     private final TreeSet<Long> mCurrentlyPressedHardwareKeys = CollectionUtils.newTreeSet();
     // Personalization debugging params
     private boolean mUseOnlyPersonalizationDictionaryForDebug = false;
     private boolean mBoostPersonalizationDictionaryForDebug = false;
-=======
 
     private boolean mTransliterationOn;
-
-    private AudioAndHapticFeedbackManager mFeedbackManager;
->>>>>>> 9d700edb
 
     // Member variables for remembering the current device orientation.
     private int mDisplayOrientation;
@@ -1439,14 +1431,10 @@
     // Called from the KeyboardSwitcher which needs to know auto caps state to display
     // the right layout.
     public int getCurrentAutoCapsState() {
-<<<<<<< HEAD
         final SettingsValues currentSettingsValues = mSettings.getCurrent();
-        if (!currentSettingsValues.mAutoCap) return Constants.TextUtils.CAP_MODE_OFF;
-=======
-        if (!mSettingsValues.mAutoCap || mTransliterationOn) {
+        if (!currentSettingsValues.mAutoCap || mTransliterationOn) {
             return Constants.TextUtils.CAP_MODE_OFF;
         }
->>>>>>> 9d700edb
 
         final EditorInfo ei = getCurrentInputEditorInfo();
         if (ei == null) return Constants.TextUtils.CAP_MODE_OFF;
