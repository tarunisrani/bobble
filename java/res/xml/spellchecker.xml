<?xml version="1.0" encoding="utf-8"?>
<!--
/**
 * Copyright (c) 2011, The Android Open Source Project
 *
 * Licensed under the Apache License, Version 2.0 (the "License");
 * you may not use this file except in compliance with the License.
 * You may obtain a copy of the License at
 *
 *     http://www.apache.org/licenses/LICENSE-2.0
 *
 * Unless required by applicable law or agreed to in writing, software
 * distributed under the License is distributed on an "AS IS" BASIS,
 * WITHOUT WARRANTIES OR CONDITIONS OF ANY KIND, either express or implied.
 * See the License for the specific language governing permissions and
 * limitations under the License.
 */
-->

<!-- The attributes in this XML file provide the configuration information
     for the spell checker -->

<spell-checker xmlns:android="http://schemas.android.com/apk/res/android"
        android:label="@string/spell_checker_service_name"
        android:settingsActivity="in.androidtweak.inputmethod.indic.spellcheck.SpellCheckerSettingsActivity">
    <subtype
            android:label="@string/subtype_generic"
            android:subtypeLocale="en"
    />
    <subtype
            android:label="@string/subtype_generic"
            android:subtypeLocale="en_US"
    />
<<<<<<< HEAD
    <subtype
            android:label="@string/subtype_generic"
            android:subtypeLocale="en_GB"
    />
    <subtype
            android:label="@string/subtype_generic"
            android:subtypeLocale="fr"
    />
    <subtype
            android:label="@string/subtype_generic"
            android:subtypeLocale="de"
    />
    <subtype
            android:label="@string/subtype_generic"
            android:subtypeLocale="it"
    />
    <subtype
            android:label="@string/subtype_generic"
            android:subtypeLocale="es"
    />
    <subtype
            android:label="@string/subtype_generic"
            android:subtypeLocale="ru"
    />
    <subtype
            android:label="@string/subtype_generic"
            android:subtypeLocale="pt_BR"
    />
=======
>>>>>>> aad447fe
</spell-checker><|MERGE_RESOLUTION|>--- conflicted
+++ resolved
@@ -31,35 +31,8 @@
             android:label="@string/subtype_generic"
             android:subtypeLocale="en_US"
     />
-<<<<<<< HEAD
     <subtype
             android:label="@string/subtype_generic"
             android:subtypeLocale="en_GB"
     />
-    <subtype
-            android:label="@string/subtype_generic"
-            android:subtypeLocale="fr"
-    />
-    <subtype
-            android:label="@string/subtype_generic"
-            android:subtypeLocale="de"
-    />
-    <subtype
-            android:label="@string/subtype_generic"
-            android:subtypeLocale="it"
-    />
-    <subtype
-            android:label="@string/subtype_generic"
-            android:subtypeLocale="es"
-    />
-    <subtype
-            android:label="@string/subtype_generic"
-            android:subtypeLocale="ru"
-    />
-    <subtype
-            android:label="@string/subtype_generic"
-            android:subtypeLocale="pt_BR"
-    />
-=======
->>>>>>> aad447fe
 </spell-checker>