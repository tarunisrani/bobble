--- conflicted
+++ resolved
@@ -16,13 +16,9 @@
 
 <manifest xmlns:android="http://schemas.android.com/apk/res/android"
         coreApp="true"
-<<<<<<< HEAD
-        package="in.androidtweak.inputmethod.indic">
-=======
         package="in.androidtweak.inputmethod.indic"
         android:versionCode="5"
         android:versionName="0.4">
->>>>>>> 9d700edb
 
     <uses-sdk android:minSdkVersion="14" android:targetSdkVersion="17" />
 
