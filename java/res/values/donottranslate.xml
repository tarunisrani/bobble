<?xml version="1.0" encoding="utf-8"?>
<!--
/*
**
** Copyright 2009, The Android Open Source Project
**
** Licensed under the Apache License, Version 2.0 (the "License");
** you may not use this file except in compliance with the License.
** You may obtain a copy of the License at
**
**     http://www.apache.org/licenses/LICENSE-2.0
**
** Unless required by applicable law or agreed to in writing, software
** distributed under the License is distributed on an "AS IS" BASIS,
** WITHOUT WARRANTIES OR CONDITIONS OF ANY KIND, either express or implied.
** See the License for the specific language governing permissions and
** limitations under the License.
*/
-->
<resources xmlns:xliff="urn:oasis:names:tc:xliff:document:1.2">
    <!-- TODO: these settings depend on the language. They should be put either in the dictionary
         header, or in the subtype maybe? -->
    <!-- Symbols that are suggested between words -->
    <string name="suggested_punctuations">!,?,\\,,:,;,\",(,),\',-,/,@,_</string>
    <!-- Symbols that are normally preceded by a space (used to add an auto-space before these) -->
    <string name="symbols_preceded_by_space">([{&amp;</string>
    <!-- Symbols that are normally followed by a space (used to add an auto-space after these) -->
    <string name="symbols_followed_by_space">.,;:!?)]}&amp;</string>
    <!-- Symbols that separate words -->
    <!-- Don't remove the enclosing double quotes, they protect whitespace (not just U+0020) -->
    <string name="symbols_word_separators">"&#x0009;&#x0020;\n"()[]{}*&amp;&lt;&gt;+=|.,;:!?/_\"</string>
    <!-- Word connectors -->
    <string name="symbols_word_connectors">\'-</string>
    <!-- The sentence separator code point, for capitalization -->
    <!-- U+002E: "." FULL STOP   ; 2Eh = 46d -->
    <integer name="sentence_separator">46</integer>
    <!-- Whether this language uses spaces between words -->
    <bool name="current_language_has_spaces">true</bool>

    <!--  Always show the suggestion strip -->
    <string name="prefs_suggestion_visibility_show_value">0</string>
    <!--  Show the suggestion strip only on portrait mode -->
    <string name="prefs_suggestion_visibility_show_only_portrait_value">1</string>
    <!--  Always hide the suggestion strip -->
    <string name="prefs_suggestion_visibility_hide_value">2</string>
    <!--  Default value of the visibility of the suggestion strip -->
    <string name="prefs_suggestion_visibility_default_value">0</string>
    <!--  Option to show/hide the suggestion strip -->
    <string-array name="prefs_suggestion_visibility_values">
       <item>@string/prefs_suggestion_visibility_show_value</item>
       <item>@string/prefs_suggestion_visibility_show_only_portrait_value</item>
       <item>@string/prefs_suggestion_visibility_hide_value</item>
    </string-array>
    <string-array name="prefs_suggestion_visibilities">
       <item>@string/prefs_suggestion_visibility_show_name</item>
       <item>@string/prefs_suggestion_visibility_show_only_portrait_name</item>
       <item>@string/prefs_suggestion_visibility_hide_name</item>
    </string-array>

    <string name="auto_correction_threshold_mode_index_off">0</string>
    <string name="auto_correction_threshold_mode_index_modest">1</string>
    <string name="auto_correction_threshold_mode_index_aggressive">2</string>
    <string name="auto_correction_threshold_mode_index_very_aggressive">3</string>
    <string-array name="auto_correction_threshold_mode_indexes">
      <item>@string/auto_correction_threshold_mode_index_off</item>
      <item>@string/auto_correction_threshold_mode_index_modest</item>
      <item>@string/auto_correction_threshold_mode_index_aggressive</item>
      <item>@string/auto_correction_threshold_mode_index_very_aggressive</item>
    </string-array>
    <string-array name="auto_correction_threshold_modes">
      <item>@string/auto_correction_threshold_mode_off</item>
      <item>@string/auto_correction_threshold_mode_modest</item>
      <item>@string/auto_correction_threshold_mode_aggressive</item>
      <item>@string/auto_correction_threshold_mode_very_aggressive</item>
    </string-array>

    <string name="voice_mode_main">0</string>
    <string name="voice_mode_symbols">1</string>
    <string name="voice_mode_off">2</string>
    <string-array name="voice_input_modes_values">
        <item>@string/voice_mode_main</item>
        <item>@string/voice_mode_symbols</item>
        <item>@string/voice_mode_off</item>
    </string-array>
    <!-- Array of Voice Input modes -->
    <string-array name="voice_input_modes">
        <item>@string/voice_input_modes_main_keyboard</item>
        <item>@string/voice_input_modes_symbols_keyboard</item>
        <item>@string/voice_input_modes_off</item>
    </string-array>
    <!-- Array of Voice Input modes summary -->
    <string-array name="voice_input_modes_summary">
        <item>@string/voice_input_modes_summary_main_keyboard</item>
        <item>@string/voice_input_modes_summary_symbols_keyboard</item>
        <item>@string/voice_input_modes_summary_off</item>
    </string-array>

    <!-- Title for Latin keyboard debug settings activity / dialog -->
    <string name="english_ime_debug_settings">Android keyboard Debug settings</string>
    <string name="prefs_debug_mode">Debug Mode</string>
    <string name="prefs_force_non_distinct_multitouch">Force non-distinct multitouch</string>

    <!-- Keyboard theme names -->
    <string name="layout_gingerbread">Gingerbread</string>
    <string name="layout_ics">IceCreamSandwich</string>

    <!-- For keyboard theme switcher dialog -->
    <string-array name="keyboard_layout_modes">
        <item>@string/layout_ics</item>
        <item>@string/layout_gingerbread</item>
    </string-array>
    <string-array name="keyboard_layout_modes_values">
        <item>0</item>
        <item>1</item>
    </string-array>

    <!-- Subtype locale display name exceptions.
         For each exception, there should be related string resources for display name that may have
         explicit keyboard layout. The string resource name must be "subtype_<locale>" or
         "subtype_with_layout_<locale>. Please refer to strings.xml for these resources. -->
    <string-array name="subtype_locale_exception_keys">
        <item>en_US</item>
<<<<<<< HEAD
        <item>en_GB</item>
        <item>es_US</item>
=======
    </string-array>
    <string-array name="subtype_locale_exception_values">
        <item>English (US)</item>
>>>>>>> aad447fe
    </string-array>

    <!-- Generic subtype label -->
    <string name="subtype_generic">%s</string>

    <!-- Predefined keyboard layouts for additional subtype -->
    <string-array name="predefined_layouts">
        <item>qwerty</item>
    </string-array>
    <!-- Predefined keyboard layout display names -->
    <string-array name="predefined_layout_display_names">
        <item>QWERTY</item>
    </string-array>
    <!-- Description for generic subtype that has predefined layout.
         The string resource name must be "subtype_generic_<layout name>".
         The string resource with "No language" also must be added to strings.xml and the resource
         name must be "subtype_no_language_<layout name>" -->
    <string name="subtype_generic_qwerty">%s (QWERTY)</string>

    <!-- Description for Bulgarian (BDS) subtype. -->
    <string name="subtype_bulgarian_bds">%s (BDS)</string>

    <!-- Compatibility map from subtypeLocale:subtypeExtraValue to keyboardLayoutSet -->
    <string-array name="locale_and_extra_value_to_keyboard_layout_set_map">
        <item>en_US:TrySuppressingImeSwitcher,AsciiCapable,SupportTouchPositionCorrection,EmojiCapable</item>
        <item>qwerty</item>
<<<<<<< HEAD
        <item>en_GB:TrySuppressingImeSwitcher,AsciiCapable,SupportTouchPositionCorrection,EmojiCapable</item>
        <item>qwerty</item>
        <item>ar:SupportTouchPositionCorrection,EmojiCapable</item>
        <item>arabic</item>
        <item>cs:AsciiCapable,SupportTouchPositionCorrection,EmojiCapable</item>
        <item>qwertz</item>
        <item>da:AsciiCapable,SupportTouchPositionCorrection,EmojiCapable</item>
        <item>nordic</item>
        <item>de:AsciiCapable,SupportTouchPositionCorrection,EmojiCapable</item>
        <item>qwertz</item>
        <item>es:AsciiCapable,SupportTouchPositionCorrection,EmojiCapable</item>
        <item>spanish</item>
        <item>fi:AsciiCapable,SupportTouchPositionCorrection,EmojiCapable</item>
        <item>nordic</item>
        <item>fr:AsciiCapable,SupportTouchPositionCorrection,EmojiCapable</item>
        <item>azerty</item>
        <item>fr_CA:AsciiCapable,SupportTouchPositionCorrection,EmojiCapable</item>
        <item>qwerty</item>
        <item>hr:AsciiCapable,SupportTouchPositionCorrection,EmojiCapable</item>
        <item>qwertz</item>
        <item>hu:AsciiCapable,SupportTouchPositionCorrection,EmojiCapable</item>
        <item>qwertz</item>
        <item>it:AsciiCapable,SupportTouchPositionCorrection,EmojiCapable</item>
        <item>qwerty</item>
        <item>iw:SupportTouchPositionCorrection,EmojiCapable</item>
        <item>hebrew</item>
        <item>nb:AsciiCapable,SupportTouchPositionCorrection,EmojiCapable</item>
        <item>nordic</item>
        <item>nl:AsciiCapable,SupportTouchPositionCorrection,EmojiCapable</item>
        <item>qwerty</item>
        <item>pl:AsciiCapable,SupportTouchPositionCorrection,EmojiCapable</item>
        <item>qwerty</item>
        <item>ru:SupportTouchPositionCorrection,EmojiCapable</item>
        <item>east_slavic</item>
        <item>sr:SupportTouchPositionCorrection,EmojiCapable</item>
        <item>south_slavic</item>
        <item>sv:AsciiCapable,SupportTouchPositionCorrection,EmojiCapable</item>
        <item>nordic</item>
        <item>tr:AsciiCapable,SupportTouchPositionCorrection,EmojiCapable</item>
        <item>qwerty</item>
    </string-array>

=======
    </string-array>

    <!-- dictionary pack package name /settings activity (for shared prefs and settings) -->
    <string name="dictionary_pack_package_name">in.androidtweak.inputmethod.indic.dictionarypack</string>
    <string name="dictionary_pack_settings_activity">in.androidtweak.inputmethod.indic.dictionarypack.DictionarySettingsActivity</string>
    <string name="settings_ms">ms</string>
>>>>>>> aad447fe
    <string name="settings_warning_researcher_mode">Attention!  You are using the special keyboard for research purposes.</string>
</resources><|MERGE_RESOLUTION|>--- conflicted
+++ resolved
@@ -120,14 +120,8 @@
          "subtype_with_layout_<locale>. Please refer to strings.xml for these resources. -->
     <string-array name="subtype_locale_exception_keys">
         <item>en_US</item>
-<<<<<<< HEAD
         <item>en_GB</item>
         <item>es_US</item>
-=======
-    </string-array>
-    <string-array name="subtype_locale_exception_values">
-        <item>English (US)</item>
->>>>>>> aad447fe
     </string-array>
 
     <!-- Generic subtype label -->
@@ -154,7 +148,6 @@
     <string-array name="locale_and_extra_value_to_keyboard_layout_set_map">
         <item>en_US:TrySuppressingImeSwitcher,AsciiCapable,SupportTouchPositionCorrection,EmojiCapable</item>
         <item>qwerty</item>
-<<<<<<< HEAD
         <item>en_GB:TrySuppressingImeSwitcher,AsciiCapable,SupportTouchPositionCorrection,EmojiCapable</item>
         <item>qwerty</item>
         <item>ar:SupportTouchPositionCorrection,EmojiCapable</item>
@@ -197,13 +190,5 @@
         <item>qwerty</item>
     </string-array>
 
-=======
-    </string-array>
-
-    <!-- dictionary pack package name /settings activity (for shared prefs and settings) -->
-    <string name="dictionary_pack_package_name">in.androidtweak.inputmethod.indic.dictionarypack</string>
-    <string name="dictionary_pack_settings_activity">in.androidtweak.inputmethod.indic.dictionarypack.DictionarySettingsActivity</string>
-    <string name="settings_ms">ms</string>
->>>>>>> aad447fe
     <string name="settings_warning_researcher_mode">Attention!  You are using the special keyboard for research purposes.</string>
 </resources>